# coding: utf-8
"""
GitLab stats such as created and closed issues

Config example::

    [gitlab]
    type = gitlab
    url = https://gitlab.com/
    token = <authentication-token>
    login = <username>
    ssl_verify = true

The authentication token is required.
Use ``login`` to override the user associated with the token.
See the :doc:`config` documentation for details on using aliases.
Use ``ssl_verify`` to enable/disable SSL verification (default: true)

__ https://docs.gitlab.com/ce/api/

"""

import distutils.util
import requests
import dateutil
import itertools

from did.utils import log, pretty, listed
from did.base import Config, ReportError
from did.stats import Stats, StatsGroup

GITLAB_SSL_VERIFY = True
GITLAB_API = 4

# Identifier padding
PADDING = 3


# ~~~~~~~~~~~~~~~~~~~~~~~~~~~~~~~~~~~~~~~~~~~~~~~~~~~~~~~~~~~~~~~~~~~~~~~~~~~~~
#  Investigator
# ~~~~~~~~~~~~~~~~~~~~~~~~~~~~~~~~~~~~~~~~~~~~~~~~~~~~~~~~~~~~~~~~~~~~~~~~~~~~~

class GitLab(object):
    """ GitLab Investigator """

    def __init__(self, url, token, ssl_verify=GITLAB_SSL_VERIFY):
        """ Initialize url and headers """
        self.url = url.rstrip("/")
        self.headers = {'PRIVATE-TOKEN': token}
        self.token = token
        self.ssl_verify = ssl_verify
        self.user = None
        self.events = None
        self.projects = {}
        self.project_mrs = {}
        self.project_issues = {}

    def _get_gitlab_api_raw(self, url):
        return requests.get(url, headers=self.headers, verify=self.ssl_verify)

    def _get_gitlab_api(self, endpoint):
        url = '{0}/api/v{1}/{2}'.format(self.url, GITLAB_API, endpoint)
        return self._get_gitlab_api_raw(url)

    def _get_gitlab_api_json(self, endpoint):
        return self._get_gitlab_api(endpoint).json()

    def _get_gitlab_api_list(
            self, endpoint, since=None, get_all_results=False):
        results = []
        result = self._get_gitlab_api(endpoint)
        results.extend(result.json())
        while ('next' in result.links and 'url' in result.links['next'] and
                get_all_results):
            result = self._get_gitlab_api_raw(result.links['next']['url'])
            json_result = result.json()
            results.extend(json_result)
<<<<<<< HEAD
            # check if the last result is older than the since date
            created_at = dateutil.parser.parse(
                json_result[-1]['created_at']).date()
            if created_at < since.date:
                return results
=======
            if since is not None:
                # check if the last result is older than the since date
                created_at = dateutil.parser.parse(json_result[-1]['created_at']).date()
                if created_at < since.date:
                    return results
>>>>>>> 6c593783
        return results

    def get_user(self, username):
        query = 'users?username={0}'.format(username)
        result = self._get_gitlab_api_json(query)
        if result:
            return result[0]
        else:
            return None

    def get_project(self, project_id):
        if project_id not in self.projects:
            query = 'projects/{0}'.format(project_id)
            self.projects[project_id] = self._get_gitlab_api_json(query)
        return self.projects[project_id]

    def get_project_mr(self, project_id, mr_id):
        mrs = self.get_project_mrs(project_id)
        mr = itertools.ifilter(lambda x: x['id'] == mr_id, mrs).next()
        return mr

    def get_project_mrs(self, project_id):
        if project_id not in self.project_mrs:
            query = 'projects/{0}/merge_requests'.format(project_id)
            self.project_mrs[project_id] = self._get_gitlab_api_list(
                query, get_all_results=True)
        return self.project_mrs[project_id]

    def get_project_issue(self, project_id, issue_id):
        issues = self.get_project_issues(project_id)
        issue = itertools.ifilter(lambda x: x['id'] == issue_id, issues).next()
        return issue

    def get_project_issues(self, project_id):
        if project_id not in self.project_issues:
            query = 'projects/{0}/issues'.format(project_id)
            self.project_issues[project_id] = self._get_gitlab_api_list(
                query, get_all_results=True)
        return self.project_issues[project_id]

    def user_events(self, user_id, since, until):
        if GITLAB_API >= 4:
            query = 'users/{0}/events?after={1}&before={2}'.format(
                user_id, since, until)
            return self._get_gitlab_api_list(query, since, True)
        else:
            return []

    def search(self, user, since, until, target_type, action_name):
        """ Perform GitLab query """
        if not self.user:
            self.user = self.get_user(user)
        if not self.events:
            self.events = self.user_events(self.user['id'], since, until)
        result = []
        for event in self.events:
            created_at = dateutil.parser.parse(event['created_at']).date()
            if (event['target_type'] == target_type and
                    event['action_name'] == action_name and
                    since.date <= created_at and until.date >= created_at):
                result.append(event)
        log.debug("Result: {0} fetched".format(listed(len(result), "item")))
        log.data(pretty(result))
        return result


# ~~~~~~~~~~~~~~~~~~~~~~~~~~~~~~~~~~~~~~~~~~~~~~~~~~~~~~~~~~~~~~~~~~~~~~~~~~~~~
#  Issue
# ~~~~~~~~~~~~~~~~~~~~~~~~~~~~~~~~~~~~~~~~~~~~~~~~~~~~~~~~~~~~~~~~~~~~~~~~~~~~~

class Issue(object):
    """ GitLab Issue """
    def __init__(self, data, gitlabapi):
        self.data = data
        self.gitlabapi = gitlabapi
        self.project = self.gitlabapi.get_project(data['project_id'])
        self.id = self.iid()
        self.title = data['target_title']

    def iid(self):
        return self.gitlabapi.get_project_issue(
            self.data['project_id'], self.data['target_id'])['iid']

    def __unicode__(self):
        """ String representation """
        return u"{0}#{1} - {2}".format(
            self.project['path_with_namespace'],
            unicode(self.id).zfill(PADDING), self.title)


class MergeRequest(Issue):

    def iid(self):
        return self.gitlabapi.get_project_mr(
            self.data['project_id'], self.data['target_id'])['iid']


class Note(Issue):

    def iid(self):
        if self.data['note']['noteable_type'] == 'Issue':
            return self.gitlabapi.get_project_issue(
                self.data['project_id'],
                self.data['note']['noteable_id'])['iid']
        elif self.data['note']['noteable_type'] == 'MergeRequest':
            return self.gitlabapi.get_project_mr(
                self.data['project_id'],
                self.data['note']['noteable_id'])['iid']
        else:
            return "unknown"


# ~~~~~~~~~~~~~~~~~~~~~~~~~~~~~~~~~~~~~~~~~~~~~~~~~~~~~~~~~~~~~~~~~~~~~~~~~~~~~
#  Stats
# ~~~~~~~~~~~~~~~~~~~~~~~~~~~~~~~~~~~~~~~~~~~~~~~~~~~~~~~~~~~~~~~~~~~~~~~~~~~~~

class IssuesCreated(Stats):
    """ Issue created """
    def fetch(self):
        log.info(u"Searching for Issues created by {0}".format(
            self.user))
        results = self.parent.gitlab.search(
            self.user.login, self.options.since, self.options.until,
            'Issue', 'opened')
        self.stats = [
            Issue(issue, self.parent.gitlab)
            for issue in results]


class IssuesCommented(Stats):
    """ Issue commented """
    def fetch(self):
        log.info(u"Searching for Issues commented by {0}".format(
            self.user))
        results = self.parent.gitlab.search(
            self.user.login, self.options.since, self.options.until,
            'Note', 'commented on')
        self.stats = [
            Note(issue, self.parent.gitlab)
            for issue in results
            if issue['note']['noteable_type'] == 'Issue']


class IssuesClosed(Stats):
    """ Issue closed """
    def fetch(self):
        log.info(u"Searching for Issues closed by {0}".format(
            self.user))
        results = self.parent.gitlab.search(
            self.user.login, self.options.since, self.options.until,
            'Issue', 'closed')
        self.stats = [
            Issue(issue, self.parent.gitlab)
            for issue in results]


class MergeRequestsCreated(Stats):
    """ Merge requests created """
    def fetch(self):
        log.info(u"Searching for Merge requests created by {0}".format(
            self.user))
        results = self.parent.gitlab.search(
            self.user.login, self.options.since, self.options.until,
            'MergeRequest', 'opened')
        self.stats = [
            MergeRequest(mr, self.parent.gitlab)
            for mr in results]


class MergeRequestsCommented(Stats):
    """ MergeRequests commented """
    def fetch(self):
        log.info(u"Searching for MergeRequests commented by {0}".format(
            self.user))
        results = self.parent.gitlab.search(
            self.user.login, self.options.since, self.options.until,
            'Note', 'commented on')
        self.stats = [
            Note(issue, self.parent.gitlab)
            for issue in results
            if issue['note']['noteable_type'] == 'MergeRequest']


class MergeRequestsClosed(Stats):
    """ Merge requests closed """
    def fetch(self):
        log.info(u"Searching for Merge requests closed by {0}".format(
            self.user))
        results = self.parent.gitlab.search(
            self.user.login, self.options.since, self.options.until,
            'MergeRequest', 'accepted')
        self.stats = [
            MergeRequest(mr, self.parent.gitlab)
            for mr in results]


# ~~~~~~~~~~~~~~~~~~~~~~~~~~~~~~~~~~~~~~~~~~~~~~~~~~~~~~~~~~~~~~~~~~~~~~~~~~~~~
#  Stats Group
# ~~~~~~~~~~~~~~~~~~~~~~~~~~~~~~~~~~~~~~~~~~~~~~~~~~~~~~~~~~~~~~~~~~~~~~~~~~~~~

class GitLabStats(StatsGroup):
    """ GitLab work """

    # Default order
    order = 380

    def __init__(self, option, name=None, parent=None, user=None):
        StatsGroup.__init__(self, option, name, parent, user)
        config = dict(Config().section(option))
        # Check server url
        try:
            self.url = config["url"]
        except KeyError:
            raise ReportError(
                "No GitLab url set in the [{0}] section".format(option))
        # Check authorization token
        try:
            self.token = config["token"]
        except KeyError:
            raise ReportError(
                "No GitLab token set in the [{0}] section".format(option))
        # Check SSL verification
        try:
            self.ssl_verify = distutils.util.strtobool(config["ssl_verify"])
        except KeyError:
            self.ssl_verify = GITLAB_SSL_VERIFY
        self.gitlab = GitLab(self.url, self.token, self.ssl_verify)
        # Create the list of stats
        self.stats = [
            IssuesCreated(
                option=option + "-issues-created", parent=self,
                name="Issues created on {0}".format(option)),
            IssuesCommented(
                option=option + "-issues-commented", parent=self,
                name="Issues commented on {0}".format(option)),
            IssuesClosed(
                option=option + "-issues-closed", parent=self,
                name="Issues closed on {0}".format(option)),
            MergeRequestsCreated(
                option=option + "-merge-requests-created", parent=self,
                name="Merge requests created on {0}".format(option)),
            MergeRequestsCommented(
                option=option + "-merge-requests-commented", parent=self,
                name="Issues commented on {0}".format(option)),
            MergeRequestsClosed(
                option=option + "-merge-requests-closed", parent=self,
                name="Merge requests closed on {0}".format(option)),
            ]<|MERGE_RESOLUTION|>--- conflicted
+++ resolved
@@ -75,19 +75,12 @@
             result = self._get_gitlab_api_raw(result.links['next']['url'])
             json_result = result.json()
             results.extend(json_result)
-<<<<<<< HEAD
-            # check if the last result is older than the since date
-            created_at = dateutil.parser.parse(
-                json_result[-1]['created_at']).date()
-            if created_at < since.date:
-                return results
-=======
             if since is not None:
                 # check if the last result is older than the since date
-                created_at = dateutil.parser.parse(json_result[-1]['created_at']).date()
+                created_at = dateutil.parser.parse(
+                    json_result[-1]['created_at']).date()
                 if created_at < since.date:
                     return results
->>>>>>> 6c593783
         return results
 
     def get_user(self, username):
